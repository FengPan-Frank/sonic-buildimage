#!/usr/bin/env python3

"""
memory_checker

This script is part of the feature which will restart the container if memory
usage of it is larger than the threshold value.

This script is used to check the memory usage of specified cotnainer and
is intended to be run by Monit. It will write an alerting message into
syslog if memory usage of the container is larger than the threshold value for X
times within Y cycles/minutes. Note that if print(...) statement in this script
was executed, the string in it will be appended to Monit syslog messages.

The following is an example in Monit configuration file to show how Monit will run
this script:

check program container_memory_<container_name> with path "/usr/bin/memory_checker <container_name> <threshold_value>"
    if status == 3 for X times within Y cycles exec "/usr/bin/restart_service <container_name>"
"""

import argparse
import os
import subprocess
import sys
import syslog
import re
import time

import docker

from swsscommon import swsscommon

EVENTS_PUBLISHER_SOURCE = "sonic-events-host"
EVENTS_PUBLISHER_TAG = "mem-threshold-exceeded"

CGROUP_DOCKER_MEMORY_DIR = "/sys/fs/cgroup/memory/docker/"

<<<<<<< HEAD
# Define common error codes
ERROR_CONTAINER_ID_NOT_FOUND = "[memory_checker] Failed to get container ID of '{}'! Exiting ..."
ERROR_CGROUP_MEMORY_USAGE_NOT_FOUND = "[memory_checker] cgroup memory usage file '{}' of container '{}' does not exist on device! Exiting ..."
ERROR_CONTAINER_MEMORY_USAGE_NOT_FOUND = "[memory_checker] Failed to get the memory usage of container '{}'! Exiting ..."
ERROR_CONTAINER_CACHE_USAGE_NOT_FOUND = "[memory_checker] Failed to get the cache usage of container '{}'! Exiting ..."
ERROR_CGROUP_MEMORY_STATS_NOT_FOUND = "[memory_checker] cgroup memory statistics file '{}' of container '{}' does not exist on device! Exiting ..."

=======
>>>>>>> 0acb57aa
def get_command_result(command):
    """Executes the command and return the resulting output.

    Args:
        command: A string contains the command to be executed.

    Returns:
        A string which contains the output of command.
    """
    command_stdout = ""

    try:
        proc_instance = subprocess.Popen(command, stdout=subprocess.PIPE, stderr=subprocess.PIPE,
                                         universal_newlines=True)
        command_stdout, command_stderr = proc_instance.communicate()
        if proc_instance.returncode != 0:
            syslog.syslog(syslog.LOG_ERR, "[memory_checker] Failed to execute the command '{}'. Return code: '{}'"
                          .format(command, proc_instance.returncode))
            sys.exit(1)
    except (OSError, ValueError) as err:
        syslog.syslog(syslog.LOG_ERR, "[memory_checker] Failed to execute the command '{}'. Error: '{}'"
                      .format(command, err))
        sys.exit(2)

    return command_stdout.strip()

def get_container_id(container_name):
    """Gets full container ID of the specified container
    Args:
        container_name: A string indicates the name of specified container.
    Returns:
        container_id: A string indicates the full ID of specified container.
    """
    container_id = ""

    get_container_info_cmd = "docker ps --no-trunc"
    command_stdout = get_command_result(get_container_info_cmd)

    for line in command_stdout.splitlines():
        if container_name in line:
            container_id = line.split()[0].strip()
            break

    if not container_id:
<<<<<<< HEAD
        syslog.syslog(syslog.LOG_ERR, ERROR_CONTAINER_ID_NOT_FOUND.format(container_name))

=======
        syslog.syslog(syslog.LOG_ERR, "[memory_checker] Failed to get contianer ID of '{}'! Exiting ..."
                      .format(container_name))
>>>>>>> 0acb57aa
        sys.exit(4)

    return container_id

def get_memory_usage(container_id):
    """Reads the container's memory usage from the control group subsystem's file
    '/sys/fs/cgroup/memory/docker/<container_id>/memory.usage_in_bytes'.
    Args:
        container_id: A string indicates the full ID of a container.
    Returns:
        memory_usage_in_bytes: A string indicates memory usage (Bytes) of a container.
    """
    memory_usage_in_bytes = ""

    docker_memory_usage_file_path = CGROUP_DOCKER_MEMORY_DIR + container_id + "/memory.usage_in_bytes"
    if not os.path.exists(docker_memory_usage_file_path):
<<<<<<< HEAD
        syslog.syslog(syslog.LOG_ERR, ERROR_CGROUP_MEMORY_USAGE_NOT_FOUND.format(docker_memory_usage_file_path, container_id))
=======
        syslog.syslog(syslog.LOG_ERR,
                      "[memory_checker] cgroup memory usage file '{}' of container '{}' does not exist on device! Exiting ..."
                      .format(docker_memory_usage_file_path, container_id))
>>>>>>> 0acb57aa
        sys.exit(5)

    get_memory_usage_cmd = "sudo cat {}".format(docker_memory_usage_file_path)
    memory_usage_in_bytes = get_command_result(get_memory_usage_cmd)
    if not memory_usage_in_bytes:
<<<<<<< HEAD
        syslog.syslog(syslog.LOG_ERR, ERROR_CONTAINER_MEMORY_USAGE_NOT_FOUND.format(container_id))
=======
        syslog.syslog(syslog.LOG_ERR, "[memory_checker] Failed to get the memory usage of container '{}'! Exiting ..."
                      .format(container_id))
>>>>>>> 0acb57aa
        sys.exit(6)

    return memory_usage_in_bytes

def get_cache_usage(container_id):
    """Reads the container's cache usage from the field 'total_inactive_file' in control
    group subsystem's file '/sys/fs/cgroup/memory/docker/<container_id>/memory.stat'.
    Args:
        container_id: A string indicates the full ID of a container.
    Returns:
        cache_usage_in_bytes: A string indicates the cache usage (Bytes) of a container.
    """
    cache_usage_in_bytes = ""

    docker_memory_stat_file_path = CGROUP_DOCKER_MEMORY_DIR + container_id + "/memory.stat"
    if not os.path.exists(docker_memory_stat_file_path):
<<<<<<< HEAD
        syslog.syslog(syslog.LOG_ERR, ERROR_CGROUP_MEMORY_STATS_NOT_FOUND.format(docker_memory_stat_file_path, container_id))
=======
        syslog.syslog(syslog.LOG_ERR,
                      "[memory_checker] cgroup memory statistics file '{}' of container '{}' does not exist on device! Exiting ..."
                      .format(docker_memory_stat_file_path, container_id))
>>>>>>> 0acb57aa
        sys.exit(7)

    get_cache_usage_cmd = "sudo cat {}".format(docker_memory_stat_file_path)
    command_stdout = get_command_result(get_cache_usage_cmd)

    for line in command_stdout.splitlines():
        if "total_inactive_file" in line:
            cache_usage_in_bytes = line.split()[1].strip()
            break

    if not cache_usage_in_bytes:
<<<<<<< HEAD
        syslog.syslog(syslog.LOG_ERR, ERROR_CONTAINER_CACHE_USAGE_NOT_FOUND.format(container_id))
=======
        syslog.syslog(syslog.LOG_ERR, "[memory_checker] Failed to get the cache usage of container '{}'! Exiting ..."
                      .format(container_id))
>>>>>>> 0acb57aa
        sys.exit(8)

    return cache_usage_in_bytes

def publish_events(container_name, mem_usage_bytes, threshold_value):
    events_handle = swsscommon.events_init_publisher(EVENTS_PUBLISHER_SOURCE)
    params = swsscommon.FieldValueMap()
    params["ctr_name"] = container_name
    params["mem_usage"] = mem_usage_bytes
    params["threshold"] = threshold_value
    swsscommon.event_publish(events_handle, EVENTS_PUBLISHER_TAG, params)
    swsscommon.events_deinit_publisher(events_handle)


def check_memory_usage(container_name, threshold_value):
    """Checks the memory usage of a container from its cgroup subsystem and writes an alerting
    messages into the syslog if the memory usage is larger than the threshold value.

    Args:
        container_name: A string represtents name of a container
        threshold_value: An integer indicates the threshold value (Bytes) of memory usage.

    Returns:
        None.
    """
    container_id = get_container_id(container_name)
    syslog.syslog(syslog.LOG_INFO, "[memory_checker] Container ID of '{}' is: '{}'."
                  .format(container_name, container_id))

    memory_usage_in_bytes = get_memory_usage(container_id)
    syslog.syslog(syslog.LOG_INFO, "[memory_checker] The memory usage of container '{}' is '{}' Bytes!"
                  .format(container_name, memory_usage_in_bytes))

    cache_usage_in_bytes = get_cache_usage(container_id)
    syslog.syslog(syslog.LOG_INFO, "[memory_checker] The cache usage of container '{}' is '{}' Bytes!"
                  .format(container_name, cache_usage_in_bytes))

    try:
        memory_usage = int(memory_usage_in_bytes)
        cache_usage = int(cache_usage_in_bytes)
    except ValueError as err:
        syslog.syslog(syslog.LOG_ERR, "[memory_checker] Failed to convert the memory or cache usage in string to integer! Exiting ...")
        sys.exit(9)

    total_memory_usage = memory_usage - cache_usage
    syslog.syslog(syslog.LOG_INFO, "[memory_checker] Total memory usage of container '{}' is '{}' Bytes!"
                  .format(container_name, total_memory_usage))

    if total_memory_usage > threshold_value:
        print("[{}]: Memory usage ({} Bytes) is larger than the threshold ({} Bytes)!"
              .format(container_name, total_memory_usage, threshold_value))
        sys.exit(3)

def is_service_active(service_name):
    """Test if service is running.

    Args:
        service_name: A string contains the service name

    Returns:
        True if service is running, False otherwise
    """
    status = subprocess.run(["systemctl", "is-active", "--quiet", service_name])
    return status.returncode == 0


def get_running_container_names():
    """Retrieves names of running containers by talking to the docker daemon.

    Args:
        None.

    Returns:
        running_container_names: A list indicates names of running containers.
    """
    try:
        docker_client = docker.DockerClient(base_url='unix://var/run/docker.sock')
        running_container_list = docker_client.containers.list(filters={"status": "running"})
        running_container_names = [ container.name for container in running_container_list ]
    except (docker.errors.APIError, docker.errors.DockerException) as err:
        if not is_service_active("docker"):
            syslog.syslog(syslog.LOG_INFO,
                          "[memory_checker] Docker service is not running. Error message is: '{}'".format(err))
            return []

        syslog.syslog(syslog.LOG_ERR,
                      "Failed to retrieve the running container list from docker daemon! Error message is: '{}'"
                      .format(err))
        sys.exit(5)

    return running_container_names


def main():
    parser = argparse.ArgumentParser(description="Check memory usage of a container \
            and an alerting message will be written into syslog if memory usage \
            is larger than the threshold value", usage="/usr/bin/memory_checker <container_name> <threshold_value_in_bytes>")
    parser.add_argument("container_name", help="container name")
    # TODO: Currently the threshold value is hard coded as a command line argument and will
    # remove this in the new version since we want to read this value from 'CONFIG_DB'.
    parser.add_argument("threshold_value", type=int, help="threshold value in bytes")
    args = parser.parse_args()

    if not is_service_active("docker"):
        syslog.syslog(syslog.LOG_INFO,
                      "[memory_checker] Exits without checking memory usage of container '{}' since docker daemon is not running!"
                      .format(args.container_name))
        sys.exit(0)

    running_container_names = get_running_container_names()
    if args.container_name in running_container_names:
        check_memory_usage(args.container_name, args.threshold_value)
    else:
        syslog.syslog(syslog.LOG_INFO,
                      "[memory_checker] Exits without checking memory usage since container '{}' is not running!"
                      .format(args.container_name))


if __name__ == "__main__":
    main()<|MERGE_RESOLUTION|>--- conflicted
+++ resolved
@@ -36,7 +36,6 @@
 
 CGROUP_DOCKER_MEMORY_DIR = "/sys/fs/cgroup/memory/docker/"
 
-<<<<<<< HEAD
 # Define common error codes
 ERROR_CONTAINER_ID_NOT_FOUND = "[memory_checker] Failed to get container ID of '{}'! Exiting ..."
 ERROR_CGROUP_MEMORY_USAGE_NOT_FOUND = "[memory_checker] cgroup memory usage file '{}' of container '{}' does not exist on device! Exiting ..."
@@ -44,8 +43,6 @@
 ERROR_CONTAINER_CACHE_USAGE_NOT_FOUND = "[memory_checker] Failed to get the cache usage of container '{}'! Exiting ..."
 ERROR_CGROUP_MEMORY_STATS_NOT_FOUND = "[memory_checker] cgroup memory statistics file '{}' of container '{}' does not exist on device! Exiting ..."
 
-=======
->>>>>>> 0acb57aa
 def get_command_result(command):
     """Executes the command and return the resulting output.
 
@@ -90,13 +87,8 @@
             break
 
     if not container_id:
-<<<<<<< HEAD
         syslog.syslog(syslog.LOG_ERR, ERROR_CONTAINER_ID_NOT_FOUND.format(container_name))
 
-=======
-        syslog.syslog(syslog.LOG_ERR, "[memory_checker] Failed to get contianer ID of '{}'! Exiting ..."
-                      .format(container_name))
->>>>>>> 0acb57aa
         sys.exit(4)
 
     return container_id
@@ -113,29 +105,18 @@
 
     docker_memory_usage_file_path = CGROUP_DOCKER_MEMORY_DIR + container_id + "/memory.usage_in_bytes"
     if not os.path.exists(docker_memory_usage_file_path):
-<<<<<<< HEAD
         syslog.syslog(syslog.LOG_ERR, ERROR_CGROUP_MEMORY_USAGE_NOT_FOUND.format(docker_memory_usage_file_path, container_id))
-=======
-        syslog.syslog(syslog.LOG_ERR,
-                      "[memory_checker] cgroup memory usage file '{}' of container '{}' does not exist on device! Exiting ..."
-                      .format(docker_memory_usage_file_path, container_id))
->>>>>>> 0acb57aa
         sys.exit(5)
 
     get_memory_usage_cmd = "sudo cat {}".format(docker_memory_usage_file_path)
     memory_usage_in_bytes = get_command_result(get_memory_usage_cmd)
     if not memory_usage_in_bytes:
-<<<<<<< HEAD
         syslog.syslog(syslog.LOG_ERR, ERROR_CONTAINER_MEMORY_USAGE_NOT_FOUND.format(container_id))
-=======
-        syslog.syslog(syslog.LOG_ERR, "[memory_checker] Failed to get the memory usage of container '{}'! Exiting ..."
-                      .format(container_id))
->>>>>>> 0acb57aa
         sys.exit(6)
 
     return memory_usage_in_bytes
 
-def get_cache_usage(container_id):
+def get_inactive_cache_usage(container_id):
     """Reads the container's cache usage from the field 'total_inactive_file' in control
     group subsystem's file '/sys/fs/cgroup/memory/docker/<container_id>/memory.stat'.
     Args:
@@ -147,17 +128,11 @@
 
     docker_memory_stat_file_path = CGROUP_DOCKER_MEMORY_DIR + container_id + "/memory.stat"
     if not os.path.exists(docker_memory_stat_file_path):
-<<<<<<< HEAD
         syslog.syslog(syslog.LOG_ERR, ERROR_CGROUP_MEMORY_STATS_NOT_FOUND.format(docker_memory_stat_file_path, container_id))
-=======
-        syslog.syslog(syslog.LOG_ERR,
-                      "[memory_checker] cgroup memory statistics file '{}' of container '{}' does not exist on device! Exiting ..."
-                      .format(docker_memory_stat_file_path, container_id))
->>>>>>> 0acb57aa
         sys.exit(7)
 
-    get_cache_usage_cmd = "sudo cat {}".format(docker_memory_stat_file_path)
-    command_stdout = get_command_result(get_cache_usage_cmd)
+    get_inactive_cache_usage_cmd = "sudo cat {}".format(docker_memory_stat_file_path)
+    command_stdout = get_command_result(get_inactive_cache_usage_cmd)
 
     for line in command_stdout.splitlines():
         if "total_inactive_file" in line:
@@ -165,12 +140,7 @@
             break
 
     if not cache_usage_in_bytes:
-<<<<<<< HEAD
         syslog.syslog(syslog.LOG_ERR, ERROR_CONTAINER_CACHE_USAGE_NOT_FOUND.format(container_id))
-=======
-        syslog.syslog(syslog.LOG_ERR, "[memory_checker] Failed to get the cache usage of container '{}'! Exiting ..."
-                      .format(container_id))
->>>>>>> 0acb57aa
         sys.exit(8)
 
     return cache_usage_in_bytes
@@ -204,7 +174,7 @@
     syslog.syslog(syslog.LOG_INFO, "[memory_checker] The memory usage of container '{}' is '{}' Bytes!"
                   .format(container_name, memory_usage_in_bytes))
 
-    cache_usage_in_bytes = get_cache_usage(container_id)
+    cache_usage_in_bytes = get_inactive_cache_usage(container_id)
     syslog.syslog(syslog.LOG_INFO, "[memory_checker] The cache usage of container '{}' is '{}' Bytes!"
                   .format(container_name, cache_usage_in_bytes))
 
