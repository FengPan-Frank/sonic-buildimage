#!/usr/bin/env python3

"""
memory_checker

This script is part of the feature which will restart the container if memory
usage of it is larger than the threshold value.

This script is used to check the memory usage of specified cotnainer and
is intended to be run by Monit. It will write an alerting message into
syslog if memory usage of the container is larger than the threshold value for X
times within Y cycles/minutes. Note that if print(...) statement in this script
was executed, the string in it will be appended to Monit syslog messages.

The following is an example in Monit configuration file to show how Monit will run
this script:

check program container_memory_<container_name> with path "/usr/bin/memory_checker <container_name> <threshold_value>"
    if status == 3 for X times within Y cycles exec "/usr/bin/restart_service <container_name>"
"""

import argparse
import os
import subprocess
import sys
import syslog
import re
import time

import docker

from swsscommon import swsscommon

EVENTS_PUBLISHER_SOURCE = "sonic-events-host"
EVENTS_PUBLISHER_TAG = "mem-threshold-exceeded"

CGROUP_DOCKER_MEMORY_DIR = "/sys/fs/cgroup/memory/docker/"

# Define common error codes
ERROR_CONTAINER_ID_NOT_FOUND = "[memory_checker] Failed to get container ID of '{}'! Exiting ..."
ERROR_CGROUP_MEMORY_USAGE_NOT_FOUND = "[memory_checker] cgroup memory usage file '{}' of container '{}' does not exist on device! Exiting ..."
ERROR_CONTAINER_MEMORY_USAGE_NOT_FOUND = "[memory_checker] Failed to get the memory usage of container '{}'! Exiting ..."
ERROR_CONTAINER_CACHE_USAGE_NOT_FOUND = "[memory_checker] Failed to get the cache usage of container '{}'! Exiting ..."
ERROR_CGROUP_MEMORY_STATS_NOT_FOUND = "[memory_checker] cgroup memory statistics file '{}' of container '{}' does not exist on device! Exiting ..."
ERROR_CGROUP_MEMORY_STATS_LINE_FORMAT = "[memory_checker] cgroup memory statistics file '{}' of container '{}' has invalid line format! Exiting ..."

# Define common exit codes
CONTAINER_NOT_RUNNING = 0
INTERNAL_ERROR = 1
INVALID_VALUE = 2
EXCEED_THRESHOLD = 3

def validate_container_id(container_id):
    pattern = r'^[a-zA-Z0-9]+$'

    if not re.match(pattern, container_id):
        syslog.syslog(syslog.LOG_ERR, "Invalid container_id: {}".format(container_id))
        sys.exit(INTERNAL_ERROR)

def get_command_result(command):
    """Executes the command and return the resulting output.

    Args:
        command: A string contains the command to be executed.

    Returns:
        A string which contains the output of command.
    """
    command_stdout = ""

    try:
        proc_instance = subprocess.Popen(command, stdout=subprocess.PIPE, stderr=subprocess.PIPE,
                                         universal_newlines=True)
        command_stdout, command_stderr = proc_instance.communicate()
        if proc_instance.returncode != 0:
            syslog.syslog(syslog.LOG_ERR, "[memory_checker] Failed to execute the command '{}'. Return code: '{}'"
                          .format(' '.join(command), proc_instance.returncode))
            sys.exit(INTERNAL_ERROR)
    except (OSError, ValueError) as err:
        syslog.syslog(syslog.LOG_ERR, "[memory_checker] Failed to execute the command '{}'. Error: '{}'"
                      .format(' '.join(command), err))
        sys.exit(INTERNAL_ERROR)

    return command_stdout.strip()

def get_container_id(container_name):
    """Gets full container ID of the specified container
    Args:
        container_name: A string indicates the name of specified container.
    Returns:
        container_id: A string indicates the full ID of specified container.
    """
    container_id = ""

    get_container_info_cmd = ["docker", "ps", "--no-trunc", "--filter", "name={}".format(container_name)]

    command_stdout = get_command_result(get_container_info_cmd)

    for line in command_stdout.splitlines():
        if container_name in line:
            container_id = line.split()[0].strip()
            break

    if not container_id:
        syslog.syslog(syslog.LOG_ERR, ERROR_CONTAINER_ID_NOT_FOUND.format(container_name))

        sys.exit(INTERNAL_ERROR)

    return container_id

def get_memory_usage(container_id):
    validate_container_id(container_id)

    docker_memory_usage_file_path = CGROUP_DOCKER_MEMORY_DIR + container_id + "/memory.usage_in_bytes"
<<<<<<< HEAD
=======

    # Retry once with delay if path does not exist
    for attempt in range(3):
        if os.path.exists(docker_memory_usage_file_path):
            break
        if attempt == 0:
            time.sleep(0.1)  # 100 milliseconds delay
    else:
        syslog.syslog(syslog.LOG_ERR, ERROR_CGROUP_MEMORY_USAGE_NOT_FOUND.format(docker_memory_usage_file_path,
                                                                                 container_id))
        sys.exit(INTERNAL_ERROR)
>>>>>>> 80039ab1

    for attempt in range(3):
        try:
            with open(docker_memory_usage_file_path, 'r') as file:
                return file.read().strip()
        except FileNotFoundError:
            if attempt == 0:
                time.sleep(0.1)  # retry after short delay
            else:
                break
        except IOError:
            syslog.syslog(syslog.LOG_ERR, ERROR_CONTAINER_MEMORY_USAGE_NOT_FOUND.format(container_id))
            sys.exit(INTERNAL_ERROR)

    syslog.syslog(syslog.LOG_ERR, ERROR_CGROUP_MEMORY_USAGE_NOT_FOUND.format(docker_memory_usage_file_path, container_id))
    sys.exit(INTERNAL_ERROR)

def get_inactive_cache_usage(container_id):
    """Reads the container's cache usage from the field 'total_inactive_file' in control
    group subsystem's file '/sys/fs/cgroup/memory/docker/<container_id>/memory.stat'.
    Args:
        container_id: A string indicates the full ID of a container.
    Returns:
        cache_usage_in_bytes: A string indicates the cache usage (Bytes) of a container.
    """
    cache_usage_in_bytes = ""

    validate_container_id(container_id)

    docker_memory_stat_file_path = CGROUP_DOCKER_MEMORY_DIR + container_id + "/memory.stat"
    if not os.path.exists(docker_memory_stat_file_path):
        syslog.syslog(syslog.LOG_ERR, ERROR_CGROUP_MEMORY_STATS_NOT_FOUND.format(docker_memory_stat_file_path, container_id))
        sys.exit(INTERNAL_ERROR)

    try:
        with open(docker_memory_stat_file_path, 'r') as file:
            for line in file:
                if "total_inactive_file" in line:
                    split_line = line.split()
                    if len(split_line) >= 2:
                        cache_usage_in_bytes = split_line[1].strip()
                    else:
                        syslog.syslog(syslog.LOG_ERR, ERROR_CGROUP_MEMORY_STATS_LINE_FORMAT.format(docker_memory_stat_file_path, container_id))
                        sys.exit(INTERNAL_ERROR)
                    break
    except IOError as err:
        syslog.syslog(syslog.LOG_ERR, ERROR_CONTAINER_CACHE_USAGE_NOT_FOUND.format(container_id))
        sys.exit(INTERNAL_ERROR)

    return cache_usage_in_bytes

def publish_events(container_name, mem_usage_bytes, threshold_value):
    events_handle = swsscommon.events_init_publisher(EVENTS_PUBLISHER_SOURCE)
    params = swsscommon.FieldValueMap()
    params["ctr_name"] = container_name
    params["mem_usage"] = mem_usage_bytes
    params["threshold"] = threshold_value
    swsscommon.event_publish(events_handle, EVENTS_PUBLISHER_TAG, params)
    swsscommon.events_deinit_publisher(events_handle)


def check_memory_usage(container_name, threshold_value):
    """Checks the memory usage of a container from its cgroup subsystem and writes an alerting
    messages into the syslog if the memory usage is larger than the threshold value.

    Args:
        container_name: A string represtents name of a container
        threshold_value: An integer indicates the threshold value (Bytes) of memory usage.

    Returns:
        None.
    """
    if not isinstance(threshold_value, int) or threshold_value <= 0:
        syslog.syslog(syslog.LOG_ERR, "[memory_checker] Invalid threshold value! Threshold value should be a positive integer.")
        sys.exit(INVALID_VALUE)

    container_id = get_container_id(container_name)
    syslog.syslog(syslog.LOG_INFO, "[memory_checker] Container ID of '{}' is: '{}'."
                  .format(container_name, container_id))

    memory_usage_in_bytes = get_memory_usage(container_id)
    syslog.syslog(syslog.LOG_INFO, "[memory_checker] The memory usage of container '{}' is '{}' Bytes!"
                  .format(container_name, memory_usage_in_bytes))

    cache_usage_in_bytes = get_inactive_cache_usage(container_id)
    syslog.syslog(syslog.LOG_INFO, "[memory_checker] The cache usage of container '{}' is '{}' Bytes!"
                  .format(container_name, cache_usage_in_bytes))

    try:
        memory_usage = int(memory_usage_in_bytes)
        cache_usage = int(cache_usage_in_bytes)
    except ValueError as err:
        syslog.syslog(syslog.LOG_ERR, "[memory_checker] Failed to convert the memory or cache usage in string to integer! Exiting ...")
        sys.exit(INVALID_VALUE)

    total_memory_usage = memory_usage - cache_usage
    syslog.syslog(syslog.LOG_INFO, "[memory_checker] Total memory usage of container '{}' is '{}' Bytes!"
                  .format(container_name, total_memory_usage))

    if total_memory_usage > threshold_value:
        print("[{}]: Memory usage ({} Bytes) is larger than the threshold ({} Bytes)!"
              .format(container_name, total_memory_usage, threshold_value))
        publish_events(container_name, "{:.2f}".format(total_memory_usage), str(threshold_value))
        sys.exit(EXCEED_THRESHOLD)

def is_service_active(service_name):
    """Test if service is running.

    Args:
        service_name: A string contains the service name

    Returns:
        True if service is running, False otherwise
    """
    status = subprocess.run(["systemctl", "is-active", "--quiet", service_name])
    return status.returncode == 0


def get_running_container_names():
    """Retrieves names of running containers by talking to the docker daemon.

    Args:
        None.

    Returns:
        running_container_names: A list indicates names of running containers.
    """
    try:
        docker_client = docker.DockerClient(base_url='unix://var/run/docker.sock')
        running_container_list = docker_client.containers.list(filters={"status": "running"})
        running_container_names = [ container.name for container in running_container_list ]
    except (docker.errors.APIError, docker.errors.DockerException) as err:
        if not is_service_active("docker"):
            syslog.syslog(syslog.LOG_INFO,
                          "[memory_checker] Docker service is not running. Error message is: '{}'".format(err))
            return []

        syslog.syslog(syslog.LOG_ERR,
                      "Failed to retrieve the running container list from docker daemon! Error message is: '{}'"
                      .format(err))
        sys.exit(INTERNAL_ERROR)

    return running_container_names


def main():
    parser = argparse.ArgumentParser(description="Check memory usage of a container \
            and an alerting message will be written into syslog if memory usage \
            is larger than the threshold value", usage="/usr/bin/memory_checker <container_name> <threshold_value_in_bytes>")
    parser.add_argument("container_name", help="container name")
    # TODO: Currently the threshold value is hard coded as a command line argument and will
    # remove this in the new version since we want to read this value from 'CONFIG_DB'.
    parser.add_argument("threshold_value", type=int, help="threshold value in bytes")
    args = parser.parse_args()

    if not is_service_active("docker"):
        syslog.syslog(syslog.LOG_INFO,
                      "[memory_checker] Exits without checking memory usage of container '{}' since docker daemon is not running!"
                      .format(args.container_name))
        sys.exit(CONTAINER_NOT_RUNNING)

    running_container_names = get_running_container_names()
    if args.container_name in running_container_names:
        check_memory_usage(args.container_name, args.threshold_value)
    else:
        syslog.syslog(syslog.LOG_INFO,
                      "[memory_checker] Exits without checking memory usage since container '{}' is not running!"
                      .format(args.container_name))


if __name__ == "__main__":
    main()<|MERGE_RESOLUTION|>--- conflicted
+++ resolved
@@ -109,30 +109,23 @@
     return container_id
 
 def get_memory_usage(container_id):
+    """Reads the container's memory usage from the control group subsystem's file
+    '/sys/fs/cgroup/memory/docker/<container_id>/memory.usage_in_bytes'.
+    Args:
+        container_id: A string indicates the full ID of a container.
+    Returns:
+        A string indicates memory usage (Bytes) of a container.
+    """
     validate_container_id(container_id)
 
     docker_memory_usage_file_path = CGROUP_DOCKER_MEMORY_DIR + container_id + "/memory.usage_in_bytes"
-<<<<<<< HEAD
-=======
-
-    # Retry once with delay if path does not exist
-    for attempt in range(3):
-        if os.path.exists(docker_memory_usage_file_path):
-            break
-        if attempt == 0:
-            time.sleep(0.1)  # 100 milliseconds delay
-    else:
-        syslog.syslog(syslog.LOG_ERR, ERROR_CGROUP_MEMORY_USAGE_NOT_FOUND.format(docker_memory_usage_file_path,
-                                                                                 container_id))
-        sys.exit(INTERNAL_ERROR)
->>>>>>> 80039ab1
 
     for attempt in range(3):
         try:
             with open(docker_memory_usage_file_path, 'r') as file:
                 return file.read().strip()
         except FileNotFoundError:
-            if attempt == 0:
+            if attempt < 2:
                 time.sleep(0.1)  # retry after short delay
             else:
                 break
