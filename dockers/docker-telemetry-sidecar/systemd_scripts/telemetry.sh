--- conflicted
+++ resolved
@@ -2,6 +2,7 @@
 # 1. Runs as root via systemd service, so direct access to kubelet.conf is available; sudo is not required
 # 2. Use kubectl to get pods and delete pods with retry
 # 3. start/stop/restart are NON-BLOCKING
+# 4. Only target pods matching POD_SELECTOR (default: raw_container_name=telemetry)
 
 set -euo pipefail
 
@@ -12,6 +13,10 @@
 MAX_ATTEMPTS=10
 BACKOFF_START=1
 BACKOFF_MAX=8
+
+# Label selector for telemetry pods; can be overridden via env
+# Example override: POD_SELECTOR="app=telemetry" telemetry.sh start
+POD_SELECTOR="${POD_SELECTOR:-raw_container_name=telemetry}"
 
 NODE_NAME="$(hostname | tr '[:upper:]' '[:lower:]')"
 log() { /usr/bin/logger -t "k8s-podctl#system" "$*"; }
@@ -38,12 +43,14 @@
 pods_on_node() {
   kubectl_retry -n "${NS}" get pods \
     --field-selector "spec.nodeName=${NODE_NAME}" \
+    -l "${POD_SELECTOR}" \
     -o jsonpath='{range .items[*]}{.metadata.name}{" "}{.status.phase}{"\n"}{end}' || true
 }
 
 pod_names_on_node() {
   kubectl_retry -n "${NS}" get pods \
     --field-selector "spec.nodeName=${NODE_NAME}" \
+    -l "${POD_SELECTOR}" \
     -o jsonpath='{range .items[*]}{.metadata.name}{"\n"}{end}' || true
 }
 
@@ -63,13 +70,13 @@
 kill_pods() {
   mapfile -t names < <(pod_names_on_node)
   if (( ${#names[@]} == 0 )); then
-    log "No pods found on ${NODE_NAME} (ns=${NS})."
+    log "No pods found on ${NODE_NAME} (ns=${NS}, selector=${POD_SELECTOR})."
     return 0
   fi
 
-  log "Deleting pods on ${NODE_NAME}: ${names[*]}"
+  log "Deleting pods on ${NODE_NAME} (ns=${NS}, selector=${POD_SELECTOR}): ${names[*]}"
 
-  local rc_any=0 rc=0
+  local rc_any=0
   for p in "${names[@]}"; do
     [[ -z "$p" ]] && continue
     if ! delete_pod_with_retry "$p"; then
@@ -78,9 +85,9 @@
   done
 
   if (( rc_any != 0 )); then
-    log "ERROR one or more pod deletions failed on ${NODE_NAME}"
+    log "ERROR one or more pod deletions failed on ${NODE_NAME} (selector=${POD_SELECTOR})"
   else
-    log "All targeted pods deleted on ${NODE_NAME}"
+    log "All targeted pods deleted on ${NODE_NAME} (selector=${POD_SELECTOR})"
   fi
   return "$rc_any"
 }
@@ -92,11 +99,7 @@
       > >(systemd-cat -t telemetry-start -p info) \
       2> >(systemd-cat -t telemetry-start -p err)
   else
-<<<<<<< HEAD
     # background + pipe to syslog via logger in case systemd-journald is masked/disabled
-=======
-    # background + pipe to syslog via logger
->>>>>>> c8090596
     ( kill_pods ) \
       > >(logger -t "telemetry-start" -p user.info) \
       2> >(logger -t "telemetry-start" -p user.err)
@@ -104,13 +107,14 @@
   disown
   exit 0
 }
+
 cmd_stop()    { kill_pods; }
 cmd_restart() { kill_pods; }
 
 cmd_status() {
   local out=""; out="$(pods_on_node)"
   if [[ -z "$out" ]]; then
-    echo "NOT RUNNING (no pod on node ${NODE_NAME})"
+    echo "NOT RUNNING (no pod on node ${NODE_NAME} with selector '${POD_SELECTOR}')"
     exit 3
   fi
   while read -r name phase; do
@@ -125,7 +129,7 @@
 }
 
 cmd_wait() {
-  log "Waiting on pods (ns=${NS}) on node ${NODE_NAME})…"
+  log "Waiting on pods (ns=${NS}, selector=${POD_SELECTOR}) on node ${NODE_NAME}…"
   while true; do
     local out=""; out="$(pods_on_node)"
     if [[ -z "$out" ]]; then
