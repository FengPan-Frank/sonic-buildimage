#!/usr/bin/env python3
from __future__ import annotations

import os
import sys
import time
import argparse
import hashlib
import shlex
import subprocess
from dataclasses import dataclass
from typing import List, Optional, Tuple, Dict

from swsscommon.swsscommon import ConfigDBConnector
from sonic_py_common import logger as log

logger = log.Logger()


def get_bool_env_var(name: str, default: bool = False) -> bool:
    val = os.getenv(name)
    if val is None:
        return default
    return val.strip().lower() in ("1", "true", "yes", "y", "on")


IS_V1_ENABLED = get_bool_env_var("IS_V1_ENABLED", default=False)

# ───────────── Config ─────────────
SYNC_INTERVAL_S = int(os.environ.get("SYNC_INTERVAL_S", "900"))  # seconds
NSENTER_BASE = ["nsenter", "--target", "1", "--pid", "--mount", "--uts", "--ipc", "--net"]
# CONFIG_DB reconcile env (kept simple, always uses role=gnmi_read when enabled)
GNMI_VERIFY_ENABLED = get_bool_env_var("TELEMETRY_CLIENT_CERT_VERIFY_ENABLED", default=False)
GNMI_CLIENT_CNAME = os.getenv("TELEMETRY_CLIENT_CNAME", "")

# CONFIG_DB reconcile env
GNMI_VERIFY_ENABLED = get_bool_env_var("TELEMETRY_CLIENT_CERT_VERIFY_ENABLED", default=False)
GNMI_CLIENT_CNAME = os.getenv("TELEMETRY_CLIENT_CNAME", "")
GNMI_CLIENT_ROLE = os.getenv("GNMI_CLIENT_ROLE", "gnmi_read")

logger.log_notice(f"IS_V1_ENABLED={IS_V1_ENABLED}")
logger.log_notice(f"GNMI_CLIENT_ROLE={GNMI_CLIENT_ROLE}")


@dataclass(frozen=True)
class SyncItem:
    src_in_container: str
    dst_on_host: str
    mode: int = 0o755


_TELEMETRY_SRC = (
    "/usr/share/sonic/systemd_scripts/telemetry_v1.sh"
    if IS_V1_ENABLED
    else "/usr/share/sonic/systemd_scripts/telemetry.sh"
)
logger.log_notice(f"telemetry source set to {_TELEMETRY_SRC}")

SYNC_ITEMS: List[SyncItem] = [
    SyncItem(_TELEMETRY_SRC, "/usr/local/bin/telemetry.sh"),
    SyncItem("/usr/share/sonic/systemd_scripts/container_checker", "/bin/container_checker"),
]

POST_COPY_ACTIONS = {
    "/usr/local/bin/telemetry.sh": [
        ["sudo", "docker", "stop", "telemetry"],
        ["sudo", "docker", "rm", "telemetry"],
        ["sudo", "systemctl", "daemon-reload"],
        ["sudo", "systemctl", "restart", "telemetry"],
    ],
    "/bin/container_checker": [
        ["sudo", "systemctl", "daemon-reload"],
        ["sudo", "systemctl", "restart", "monit"],
    ],
}


def run(args: List[str], *, text: bool = True, input_bytes: Optional[bytes] = None) -> Tuple[int, str | bytes, str | bytes]:
    logger.log_debug("Running: " + " ".join(args))
    p = subprocess.Popen(
        args,
        text=text,
        stdin=subprocess.PIPE if input_bytes is not None else None,
        stdout=subprocess.PIPE,
        stderr=subprocess.PIPE,
    )
    out, err = p.communicate(input=input_bytes if input_bytes is not None else None)
    return p.returncode, out, err


def run_nsenter(args: List[str], *, text: bool = True, input_bytes: Optional[bytes] = None) -> Tuple[int, str | bytes, str | bytes]:
    return run(NSENTER_BASE + args, text=text, input_bytes=input_bytes)


<<<<<<< HEAD
# ───────── CONFIG_DB via ConfigDBConnector ─────────
_config_db: Optional[ConfigDBConnector] = None


def _get_config_db() -> Optional[ConfigDBConnector]:
    global _config_db
    if _config_db is None:
        try:
            db = ConfigDBConnector()
            db.connect()
            _config_db = db
            logger.log_info("Connected to CONFIG_DB via ConfigDBConnector")
        except Exception as e:
            logger.log_error(f"Failed to connect to CONFIG_DB: {e}")
            _config_db = None
    return _config_db


def _split_redis_key(key: str) -> Tuple[str, str]:
    # Expect "TABLE|KEY"
    parts = key.split("|", 1)
    if len(parts) != 2:
        raise ValueError(f"Invalid CONFIG_DB key format (expected 'TABLE|KEY'): {key!r}")
    return parts[0], parts[1]


def _db_hget(key: str, field: str) -> Optional[str]:
    db = _get_config_db()
    if db is None:
        return None
    try:
        table, entry_key = _split_redis_key(key)
        entry: Dict[str, str] = db.get_entry(table, entry_key)
    except Exception as e:
        logger.log_error(f"_db_hget failed for {key} field {field}: {e}")
        return None

    val = entry.get(field)
    if val is None or val == "":
        return None
    return val


def _db_hgetall(key: str) -> Dict[str, str]:
    db = _get_config_db()
    if db is None:
        return {}
    try:
        table, entry_key = _split_redis_key(key)
        entry: Dict[str, str] = db.get_entry(table, entry_key)
        return entry or {}
    except Exception as e:
        logger.log_error(f"_db_hgetall failed for {key}: {e}")
        return {}


def _db_hset(key: str, field: str, value: str) -> bool:
    db = _get_config_db()
    if db is None:
        return False
    try:
        table, entry_key = _split_redis_key(key)
        entry: Dict[str, str] = db.get_entry(table, entry_key)
        entry[field] = value
        db.set_entry(table, entry_key, entry)
        return True
    except Exception as e:
        logger.log_error(f"_db_hset failed for {key} field {field}: {e}")
        return False


def _db_del(key: str) -> bool:
    db = _get_config_db()
    if db is None:
        return False
    try:
        table, entry_key = _split_redis_key(key)
        # In ConfigDBConnector, setting an empty dict deletes the key
        db.set_entry(table, entry_key, {})
        return True
    except Exception as e:
        logger.log_error(f"_db_del failed for {key}: {e}")
        return False

=======
## ───────────── CONFIG_DB reconcile (added) ─────────────
def _db_hget(key: str, field: str) -> Optional[str]:
    rc, out, _ = run_nsenter(["sonic-db-cli", "CONFIG_DB", "HGET", key, field], text=True)
    if rc != 0:
        return None
    s = (out or "").strip()
    return s if s else None

def _db_hgetall(key: str) -> Optional[str]:
    rc, out, _ = run_nsenter(["sonic-db-cli", "CONFIG_DB", "HGETALL", key], text=True)
    if rc != 0:
        return None
    return (out or "").strip()

def _db_hset(key: str, field: str, value: str) -> bool:
    rc, _, _ = run_nsenter(["sonic-db-cli", "CONFIG_DB", "HSET", key, field, value], text=True)
    return rc == 0

def _db_del(key: str) -> bool:
    rc, _, _ = run_nsenter(["sonic-db-cli", "CONFIG_DB", "DEL", key], text=True)
    return rc == 0
>>>>>>> 77667d68

def _ensure_user_auth_cert() -> None:
    cur = _db_hget("GNMI|gnmi", "user_auth")
    if cur != "cert":
        if _db_hset("GNMI|gnmi", "user_auth", "cert"):
            logger.log_notice(f"Set GNMI|gnmi.user_auth=cert (was: {cur or '<unset>'})")
        else:
            logger.log_error("Failed to set GNMI|gnmi.user_auth=cert")

<<<<<<< HEAD

=======
>>>>>>> 77667d68
def _ensure_cname_present(cname: str) -> None:
    if not cname:
        logger.log_warning("TELEMETRY_CLIENT_CNAME not set; skip CNAME creation")
        return
<<<<<<< HEAD

    key = f"GNMI_CLIENT_CERT|{cname}"
    entry = _db_hgetall(key)
    if not entry:
        if _db_hset(key, "role", GNMI_CLIENT_ROLE):
            logger.log_notice(f"Created {key} with role={GNMI_CLIENT_ROLE}")
        else:
            logger.log_error(f"Failed to create {key}")


=======
    key = f"GNMI_CLIENT_CERT|{cname}"
    if not _db_hgetall(key):
        if _db_hset(key, "role", "gnmi_read"):
            logger.log_notice(f"Created {key} with role=gnmi_read")
        else:
            logger.log_error(f"Failed to create {key}")

>>>>>>> 77667d68
def _ensure_cname_absent(cname: str) -> None:
    if not cname:
        return
    key = f"GNMI_CLIENT_CERT|{cname}"
    if _db_hgetall(key):
        if _db_del(key):
            logger.log_notice(f"Removed {key}")
        else:
            logger.log_error(f"Failed to remove {key}")

<<<<<<< HEAD

=======
>>>>>>> 77667d68
def reconcile_config_db_once() -> None:
    """
    Idempotent drift-correction for CONFIG_DB:
      - When TELEMETRY_CLIENT_CERT_VERIFY_ENABLED=true:
          * Ensure GNMI|gnmi.user_auth=cert
<<<<<<< HEAD
          * Ensure GNMI_CLIENT_CERT|<CNAME> exists with role=<GNMI_CLIENT_ROLE>
=======
          * Ensure GNMI_CLIENT_CERT|<CNAME> exists with role=gnmi_read
>>>>>>> 77667d68
      - When false: ensure the CNAME row is absent
    """
    if GNMI_VERIFY_ENABLED:
        _ensure_user_auth_cert()
        _ensure_cname_present(GNMI_CLIENT_CNAME)
    else:
        _ensure_cname_absent(GNMI_CLIENT_CNAME)


def read_file_bytes_local(path: str) -> Optional[bytes]:
    try:
        with open(path, "rb") as f:
            return f.read()
    except OSError as e:  # covers file-related errors incl. ENOENT, EACCES, EISDIR, etc.
        logger.log_error(f"read failed for {path}: {e}")
        return None


# ───────────── Host file ops via nsenter ─────────────
def host_read_bytes(path_on_host: str) -> Optional[bytes]:
    # Use /bin/cat in host namespace
    rc, out, _ = run_nsenter(["/bin/cat", path_on_host], text=False)
    if rc != 0:
        return None
    return out


def host_write_atomic(dst_on_host: str, data: bytes, mode: int) -> bool:
    tmp_path = f"/tmp/{os.path.basename(dst_on_host)}.tmp"

    # 1) write bytes to host tmp via stdin
    rc, _, err = run_nsenter(["/bin/sh", "-lc", f"cat > {shlex.quote(tmp_path)}"], text=False, input_bytes=data)
    if rc != 0:
        emsg = err.decode(errors="ignore") if isinstance(err, (bytes, bytearray)) else str(err)
        logger.log_error(f"host write tmp failed: {emsg.strip()}")
        return False

    # 2) chmod tmp on host
    rc, _, err = run_nsenter(["/bin/chmod", f"{mode:o}", tmp_path], text=True)
    if rc != 0:
        logger.log_error(f"host chmod failed: {str(err).strip()}")
        run_nsenter(["/bin/rm", "-f", tmp_path], text=True)
        return False

    # 3) ensure parent dir exists on host
    parent = os.path.dirname(dst_on_host) or "/"
    rc, _, err = run_nsenter(["/bin/mkdir", "-p", parent], text=True)
    if rc != 0:
        logger.log_error(f"host mkdir failed for {parent}: {str(err).strip()}")
        run_nsenter(["/bin/rm", "-f", tmp_path], text=True)
        return False

    # 4) atomic replace on host
    rc, _, err = run_nsenter(["/bin/mv", "-f", tmp_path, dst_on_host], text=True)
    if rc != 0:
        logger.log_error(f"host mv failed to {dst_on_host}: {str(err).strip()}")
        run_nsenter(["/bin/rm", "-f", tmp_path], text=True)
        return False

    return True


def run_host_actions_for(path_on_host: str) -> None:
    actions = POST_COPY_ACTIONS.get(path_on_host, [])
    for cmd in actions:
        rc, _, err = run_nsenter(cmd, text=True)
        if rc == 0:
            logger.log_info(f"Post-copy action succeeded: {' '.join(cmd)}")
        else:
            logger.log_error(f"Post-copy action FAILED (rc={rc}): {' '.join(cmd)}; stderr={str(err).strip()}")


# ───────────── file Sync logic ─────────────
def sha256_bytes(b: Optional[bytes]) -> str:
    if b is None:
        return ""
    h = hashlib.sha256()
    h.update(b)
    return h.hexdigest()


def sync_items(items: List[SyncItem]) -> bool:
    all_ok = True
    for item in items:
        src_bytes = read_file_bytes_local(item.src_in_container)
        if src_bytes is None:
            logger.log_error(f"Cannot read {item.src_in_container} in this container")
            all_ok = False
            continue

        container_file_sha = sha256_bytes(src_bytes)
        host_bytes = host_read_bytes(item.dst_on_host)
        host_sha = sha256_bytes(host_bytes)

        if host_sha == container_file_sha:
            logger.log_info(f"{os.path.basename(item.dst_on_host)} up-to-date (sha256={host_sha})")
            continue

        logger.log_info(
            f"{os.path.basename(item.dst_on_host)} differs "
            f"(container {container_file_sha} vs host {host_sha or 'missing'}), updating…"
        )
        if not host_write_atomic(item.dst_on_host, src_bytes, item.mode):
            logger.log_error(f"Copy/update failed for {item.dst_on_host}")
            all_ok = False
            continue

        # verify
        new_host_bytes = host_read_bytes(item.dst_on_host)
        new_sha = sha256_bytes(new_host_bytes)
        if new_sha != container_file_sha:
            logger.log_error(
                f"Post-copy SHA mismatch for {item.dst_on_host}: "
                f"host {new_sha or 'read-failed'} vs container {container_file_sha}"
            )
            all_ok = False
        else:
            logger.log_info(f"Sync complete for {item.dst_on_host} (sha256={new_sha})")
            run_host_actions_for(item.dst_on_host)

    return all_ok


def ensure_sync() -> bool:
    return sync_items(SYNC_ITEMS)


def parse_args() -> argparse.Namespace:
    p = argparse.ArgumentParser(
        description="Sync host scripts from this container to the host via nsenter (syslog logging)."
    )
    p.add_argument("--once", action="store_true", help="Run one sync pass and exit")
    p.add_argument(
        "--interval",
        type=int,
        default=SYNC_INTERVAL_S,
        help=f"Loop interval seconds (default: {SYNC_INTERVAL_S})",
    )
    p.add_argument(
        "--no-post-actions",
        action="store_true",
        help="(Optional) Skip host systemctl actions (for debugging)",
    )
    return p.parse_args()


def main() -> int:
    args = parse_args()

    if args.no_post_actions:
        POST_COPY_ACTIONS.clear()
        logger.log_info("Post-copy host actions DISABLED for this run")

    # Reconcile CONFIG_DB before any file sync so auth is correct ASAP
    try:
        reconcile_config_db_once()
    except Exception as e:
        logger.log_error(f"CONFIG_DB reconcile failed: {e}")

    ok = ensure_sync()
    if args.once:
        return 0 if ok else 1

    while True:
        time.sleep(args.interval)
        try:
            reconcile_config_db_once()
        except Exception as e:
            logger.log_error(f"CONFIG_DB reconcile failed: {e}")
        ok = ensure_sync()


if __name__ == "__main__":
    raise SystemExit(main())<|MERGE_RESOLUTION|>--- conflicted
+++ resolved
@@ -92,7 +92,6 @@
     return run(NSENTER_BASE + args, text=text, input_bytes=input_bytes)
 
 
-<<<<<<< HEAD
 # ───────── CONFIG_DB via ConfigDBConnector ─────────
 _config_db: Optional[ConfigDBConnector] = None
 
@@ -177,29 +176,6 @@
         logger.log_error(f"_db_del failed for {key}: {e}")
         return False
 
-=======
-## ───────────── CONFIG_DB reconcile (added) ─────────────
-def _db_hget(key: str, field: str) -> Optional[str]:
-    rc, out, _ = run_nsenter(["sonic-db-cli", "CONFIG_DB", "HGET", key, field], text=True)
-    if rc != 0:
-        return None
-    s = (out or "").strip()
-    return s if s else None
-
-def _db_hgetall(key: str) -> Optional[str]:
-    rc, out, _ = run_nsenter(["sonic-db-cli", "CONFIG_DB", "HGETALL", key], text=True)
-    if rc != 0:
-        return None
-    return (out or "").strip()
-
-def _db_hset(key: str, field: str, value: str) -> bool:
-    rc, _, _ = run_nsenter(["sonic-db-cli", "CONFIG_DB", "HSET", key, field, value], text=True)
-    return rc == 0
-
-def _db_del(key: str) -> bool:
-    rc, _, _ = run_nsenter(["sonic-db-cli", "CONFIG_DB", "DEL", key], text=True)
-    return rc == 0
->>>>>>> 77667d68
 
 def _ensure_user_auth_cert() -> None:
     cur = _db_hget("GNMI|gnmi", "user_auth")
@@ -209,15 +185,10 @@
         else:
             logger.log_error("Failed to set GNMI|gnmi.user_auth=cert")
 
-<<<<<<< HEAD
-
-=======
->>>>>>> 77667d68
 def _ensure_cname_present(cname: str) -> None:
     if not cname:
         logger.log_warning("TELEMETRY_CLIENT_CNAME not set; skip CNAME creation")
         return
-<<<<<<< HEAD
 
     key = f"GNMI_CLIENT_CERT|{cname}"
     entry = _db_hgetall(key)
@@ -228,15 +199,6 @@
             logger.log_error(f"Failed to create {key}")
 
 
-=======
-    key = f"GNMI_CLIENT_CERT|{cname}"
-    if not _db_hgetall(key):
-        if _db_hset(key, "role", "gnmi_read"):
-            logger.log_notice(f"Created {key} with role=gnmi_read")
-        else:
-            logger.log_error(f"Failed to create {key}")
-
->>>>>>> 77667d68
 def _ensure_cname_absent(cname: str) -> None:
     if not cname:
         return
@@ -247,20 +209,12 @@
         else:
             logger.log_error(f"Failed to remove {key}")
 
-<<<<<<< HEAD
-
-=======
->>>>>>> 77667d68
 def reconcile_config_db_once() -> None:
     """
     Idempotent drift-correction for CONFIG_DB:
       - When TELEMETRY_CLIENT_CERT_VERIFY_ENABLED=true:
           * Ensure GNMI|gnmi.user_auth=cert
-<<<<<<< HEAD
           * Ensure GNMI_CLIENT_CERT|<CNAME> exists with role=<GNMI_CLIENT_ROLE>
-=======
-          * Ensure GNMI_CLIENT_CERT|<CNAME> exists with role=gnmi_read
->>>>>>> 77667d68
       - When false: ensure the CNAME row is absent
     """
     if GNMI_VERIFY_ENABLED:
