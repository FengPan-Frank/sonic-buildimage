--- conflicted
+++ resolved
@@ -25,11 +25,7 @@
         }
 {% endif %}
         ,"redis_bmp":{
-<<<<<<< HEAD
             "unix_socket_path" : "/var/run/redis/redis_bmp.sock",
-=======
-            "unix_socket_path" : "/var/run/redis{{DEV}}/redis_bmp.sock",
->>>>>>> b9179f58
             "persistence_for_warm_boot" : "yes"
         }
     },
@@ -138,12 +134,6 @@
             "instance" : {% if include_remote_db %} "remote_redis" {% else %} "redis" {% endif %}
         }
 {% endif %}
-        ,
-         "BMP_STATE_DB" : {
-            "id" : 20,
-            "separator": "|",
-            "instance" : "redis_bmp"
-        }
     },
     "VERSION" : "1.0"
 }