use std::io::{BufRead, BufReader, Write};
use std::net::TcpListener;
use std::process::Command;
 
use serde::Serialize;
 
#[derive(Serialize)]
struct HealthStatus {
    check_bmp_supervisorctl: String,
    check_bmp_db: String,
    check_bmp_port: String,
}
 
<<<<<<< HEAD
fn check_bmp_processes_on_host() -> String {
    let output = Command::new("sh")
        .arg("-c")
        .arg("ps aux | grep -E '/usr/local/bin/bmpcfgd|/usr/bin/openbmpd' | grep -v grep")
=======
fn check_bmp_supervisorctl() -> String {
    let output = Command::new("docker")
        .args(["exec", "-i", "ksdatatest.azurecr.io/docker-sonic-bmp", "supervisorctl", "status"])
>>>>>>> a055c284
        .output();

    match output {
        Ok(output) => {
            if !output.status.success() {
                return format!("ERROR: Command failed with status {}", output.status);
            }

            let stdout = String::from_utf8_lossy(&output.stdout);

            let has_bmpcfgd = stdout.lines().any(|line| line.contains("/usr/local/bin/bmpcfgd"));
            let has_openbmpd = stdout.lines().any(|line| line.contains("/usr/bin/openbmpd"));

            if has_openbmpd && has_bmpcfgd {
                "OK".to_string()
            } else {
                format!(
                    "ERROR: Processes - openbmpd: {}, bmpcfgd: {}",
                    has_openbmpd, has_bmpcfgd
                )
            }
        }
        Err(e) => format!("ERROR: Failed to run command - {}", e),
    }
}
 
fn check_bmp_db() -> String {
    let output = Command::new("docker")
        .args(["exec", "-i", "database", "supervisorctl", "status"])
        .output();

    match output {
        Ok(output) => {
            if !output.status.success() {
                return format!("ERROR: Command failed with status {}", output.status);
            }

            let stdout = String::from_utf8_lossy(&output.stdout);

            let has_redis_bmp = stdout.lines().any(|line| {
                line.starts_with("redis_bmp") && line.contains("RUNNING")
            });

            if has_redis_bmp {
                "OK".to_string()
            } else {
                "ERROR: redis_bmp not running".to_string()
            }
        }
        Err(e) => format!("ERROR: Failed to run command - {}", e),
    }
}
 
fn check_bmp_port() -> String {
    match std::net::TcpStream::connect("127.0.0.1:5000") {
        Ok(_) => "OK".to_string(),
        Err(e) => format!("ERROR: {}", e),
    }
}
 
fn main() {
    // Start a HTTP server listening on port 50060
    let listener = TcpListener::bind("127.0.0.1:50060")
    .expect("Failed to bind to 127.0.0.1:50060");

    println!("Watchdog HTTP server running on http://127.0.0.1:50060");

    for stream_result in listener.incoming() {
        match stream_result {
            Ok(mut stream) => {
                let mut reader = BufReader::new(&stream);
                let mut request_line = String::new();
 
                if let Ok(_) = reader.read_line(&mut request_line) {
                    println!("Received request: {}", request_line.trim_end());
 
                    if !request_line.starts_with("GET /") {
                        let response = "HTTP/1.1 405 Method Not Allowed\r\n\r\n";
                        stream.write_all(response.as_bytes()).ok();
                        continue;
                    }
 
                    let supervisorctl_result = check_bmp_supervisorctl();
                    let db_result = check_bmp_db();
                    let port_result = check_bmp_port();
 
                    let status = HealthStatus {
                        check_bmp_supervisorctl: supervisorctl_result.clone(),
                        check_bmp_db: db_result.clone(),
                        check_bmp_port: port_result.clone(),
                    };
 
                    let json_body = serde_json::to_string(&status).unwrap();
                    let all_passed = [supervisorctl_result, db_result, port_result]
                        .iter()
                        .all(|s| s.starts_with("OK"));
 
                    let status_line = if all_passed {
                        "HTTP/1.1 200 OK"
                    } else {
                        "HTTP/1.1 500 Internal Server Error"
                    };
 
                    let response = format!(
                        "{status_line}\r\nContent-Type: application/json\r\nContent-Length: {}\r\n\r\n{}",
                        json_body.len(),
                        json_body
                    );
 
                    if let Err(e) = stream.write_all(response.as_bytes()) {
                        eprintln!("Failed to write response: {}", e);
                    }
                }
            }
            Err(e) => {
                eprintln!("Error accepting connection: {}", e);
            }
        }
    }
}<|MERGE_RESOLUTION|>--- conflicted
+++ resolved
@@ -6,21 +6,15 @@
  
 #[derive(Serialize)]
 struct HealthStatus {
-    check_bmp_supervisorctl: String,
+    check_bmp_processes_on_host: String,
     check_bmp_db: String,
     check_bmp_port: String,
 }
  
-<<<<<<< HEAD
 fn check_bmp_processes_on_host() -> String {
     let output = Command::new("sh")
         .arg("-c")
         .arg("ps aux | grep -E '/usr/local/bin/bmpcfgd|/usr/bin/openbmpd' | grep -v grep")
-=======
-fn check_bmp_supervisorctl() -> String {
-    let output = Command::new("docker")
-        .args(["exec", "-i", "ksdatatest.azurecr.io/docker-sonic-bmp", "supervisorctl", "status"])
->>>>>>> a055c284
         .output();
 
     match output {
@@ -103,12 +97,12 @@
                         continue;
                     }
  
-                    let supervisorctl_result = check_bmp_supervisorctl();
+                    let supervisorctl_result = check_bmp_processes_on_host();
                     let db_result = check_bmp_db();
                     let port_result = check_bmp_port();
  
                     let status = HealthStatus {
-                        check_bmp_supervisorctl: supervisorctl_result.clone(),
+                        check_bmp_processes_on_host: supervisorctl_result.clone(),
                         check_bmp_db: db_result.clone(),
                         check_bmp_port: port_result.clone(),
                     };
