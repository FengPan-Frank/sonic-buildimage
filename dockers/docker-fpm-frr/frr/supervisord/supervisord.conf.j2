[supervisord]
logfile_maxbytes=1MB
logfile_backups=2
nodaemon=true

[eventlistener:dependent-startup]
command=python3 -m supervisord_dependent_startup
autostart=true
autorestart=unexpected
startretries=0
exitcodes=0,3
events=PROCESS_STATE
buffer_size=1024

[eventlistener:supervisor-proc-exit-listener]
command=/usr/bin/supervisor-proc-exit-listener --container-name bgp
events=PROCESS_STATE_EXITED,PROCESS_STATE_RUNNING
autostart=true
autorestart=unexpected
buffer_size=1024

[program:rsyslogd]
command=/usr/sbin/rsyslogd -n -iNONE
priority=1
autostart=false
autorestart=unexpected
startsecs=0
stdout_logfile=syslog
stderr_logfile=syslog
dependent_startup=true

[program:mgmtd]
command=/usr/lib/frr/mgmtd -A 127.0.0.1
priority=4
autostart=false
autorestart=true
startsecs=0
stdout_logfile=syslog
stderr_logfile=syslog
dependent_startup=true
dependent_startup_wait_for=rsyslogd:running

[program:zebra]
command=/usr/lib/frr/zebra -A 127.0.0.1 -s 90000000 -M dplane_fpm_sonic -M snmp --asic-offload=notify_on_offload
priority=4
autostart=false
autorestart=false
startsecs=0
stdout_logfile=syslog
stderr_logfile=syslog
dependent_startup=true
dependent_startup_wait_for=rsyslogd:running

[program:zsocket]
command=/usr/bin/zsocket.sh
priority=4
autostart=false
autorestart=false
startsecs=0
stdout_logfile=syslog
stderr_logfile=syslog
dependent_startup=true
dependent_startup_wait_for=zebra:running

[program:staticd]
command=/usr/lib/frr/staticd -A 127.0.0.1
priority=4
autostart=false
autorestart=false
startsecs=0
stdout_logfile=syslog
stderr_logfile=syslog
dependent_startup=true
dependent_startup_wait_for=zsocket:exited

{% if DEVICE_METADATA.localhost.frr_mgmt_framework_config is defined and DEVICE_METADATA.localhost.frr_mgmt_framework_config == "true" %}
[program:bfdd]
command=/usr/lib/frr/bfdd -A 127.0.0.1
priority=4
stopsignal=KILL
autostart=false
autorestart=false
startsecs=0
stdout_logfile=syslog
stderr_logfile=syslog
dependent_startup=true
dependent_startup_wait_for=zebra:running
{% endif %}

[program:bgpd]
<<<<<<< HEAD
command=/usr/lib/frr/bgpd -A 127.0.0.1 -M snmp -M bmp
=======
{% if FEATURE is defined and FEATURE.bmp is defined and FEATURE.bmp.state is defined and FEATURE.bmp.state == "enabled" %}
command=/usr/lib/frr/bgpd -A 127.0.0.1 -M snmp -M bmp
{% else %}
command=/usr/lib/frr/bgpd -A 127.0.0.1 -M snmp
{% endif %}
>>>>>>> d53d86d4
priority=5
stopsignal=KILL
autostart=false
autorestart=false
startsecs=0
stdout_logfile=syslog
stderr_logfile=syslog
dependent_startup=true
dependent_startup_wait_for=zsocket:exited

{% if DEVICE_METADATA.localhost.frr_mgmt_framework_config is defined and DEVICE_METADATA.localhost.frr_mgmt_framework_config == "true" %}
[program:ospfd]
command=/usr/lib/frr/ospfd -A 127.0.0.1 -M snmp
priority=5
stopsignal=KILL
autostart=false
autorestart=false
startsecs=0
stdout_logfile=syslog
stderr_logfile=syslog
dependent_startup=true
dependent_startup_wait_for=zebra:running

[program:pimd]
command=/usr/lib/frr/pimd -A 127.0.0.1
priority=5
stopsignal=KILL
autostart=false
autorestart=false
startsecs=0
stdout_logfile=syslog
stderr_logfile=syslog
dependent_startup=true
dependent_startup_wait_for=zebra:running
{% endif %}

[program:fpmsyncd]
command=fpmsyncd
priority=6
autostart=false
autorestart=false
startsecs=0
stdout_logfile=syslog
stderr_logfile=syslog
dependent_startup=true
dependent_startup_wait_for=bgpd:running

{% if DEVICE_METADATA.localhost.frr_mgmt_framework_config is defined and DEVICE_METADATA.localhost.frr_mgmt_framework_config == "true" %}
[program:frrcfgd]
command=/usr/local/bin/frrcfgd
{% else %}
[program:bgpcfgd]
command=/usr/local/bin/bgpcfgd
{% endif %}
priority=6
autostart=false
autorestart=false
startsecs=0
stdout_logfile=syslog
stderr_logfile=syslog
dependent_startup=true
dependent_startup_wait_for=bgpd:running

{% if DEVICE_METADATA.localhost.frr_mgmt_framework_config is defined and DEVICE_METADATA.localhost.frr_mgmt_framework_config == "true" %}
{% else %}
[program:staticroutebfd]
command=/usr/local/bin/staticroutebfd
priority=6
autostart=false
autorestart=true
startsecs=0
stdout_logfile=syslog
stderr_logfile=syslog
dependent_startup=true
dependent_startup_wait_for=bgpd:running

[program:bgpmon]
command=/usr/local/bin/bgpmon
priority=6
autostart=false
autorestart=true
startsecs=0
stdout_logfile=syslog
stderr_logfile=syslog
dependent_startup=true
dependent_startup_wait_for=bgpd:running

{% endif %}

{% if DEVICE_METADATA.localhost.docker_routing_config_mode is defined and (DEVICE_METADATA.localhost.docker_routing_config_mode == "unified" or DEVICE_METADATA.localhost.docker_routing_config_mode == "split-unified") %}
[program:vtysh_b]
command=/usr/bin/vtysh -b
priority=6
autostart=false
autorestart=false
startsecs=0
stdout_logfile=syslog
stderr_logfile=syslog
dependent_startup=true
dependent_startup_wait_for=bgpd:running
{% endif %}

{% if WARM_RESTART is defined and WARM_RESTART.bgp is defined and WARM_RESTART.bgp.bgp_eoiu is defined and WARM_RESTART.bgp.bgp_eoiu == "true" %}
[program:bgp_eoiu_marker]
command=/usr/bin/bgp_eoiu_marker.py
priority=7
autostart=false
autorestart=false
startsecs=0
startretries=0
stdout_logfile=syslog
stderr_logfile=syslog
dependent_startup=true
dependent_startup_wait_for=bgpd:running
{% endif %}

{% if DEVICE_METADATA.localhost.frr_mgmt_framework_config is defined and DEVICE_METADATA.localhost.frr_mgmt_framework_config == "true" %}
[program:pathd]
command=/usr/lib/frr/pathd -A 127.0.0.1
priority=5
stopsignal=KILL
autostart=false
autorestart=false
startsecs=0
stdout_logfile=syslog
stderr_logfile=syslog
dependent_startup=true
dependent_startup_wait_for=zebra:running
{% endif %}<|MERGE_RESOLUTION|>--- conflicted
+++ resolved
@@ -88,15 +88,7 @@
 {% endif %}
 
 [program:bgpd]
-<<<<<<< HEAD
 command=/usr/lib/frr/bgpd -A 127.0.0.1 -M snmp -M bmp
-=======
-{% if FEATURE is defined and FEATURE.bmp is defined and FEATURE.bmp.state is defined and FEATURE.bmp.state == "enabled" %}
-command=/usr/lib/frr/bgpd -A 127.0.0.1 -M snmp -M bmp
-{% else %}
-command=/usr/lib/frr/bgpd -A 127.0.0.1 -M snmp
-{% endif %}
->>>>>>> d53d86d4
 priority=5
 stopsignal=KILL
 autostart=false
