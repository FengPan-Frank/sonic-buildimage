###############################################################################
## Configuration parameters for SONiC build system
###############################################################################

# SONIC_CONFIG_PRINT_DEPENDENCIES - show dependencies for each invoked target.
# Before executing rule for each target its dependencies are printed to console.
# Uncomment next line to enable:
# SONIC_CONFIG_PRINT_DEPENDENCIES = y

# SONIC_CONFIG_BUILD_JOBS - set number of jobs for parallel build.
# Corresponding -j argument will be passed to make command inside docker
# container.
SONIC_CONFIG_BUILD_JOBS = 1

# SONIC_CONFIG_MAKE_JOBS - set number of parallel make jobs per package.
# Corresponding -j argument will be passed to make/dpkg commands that build separate packages
SONIC_CONFIG_MAKE_JOBS = $(shell nproc)

# DEFAULT_BUILD_LOG_TIMESTAMP - add timestamp in build log
# Supported format: simple, none
DEFAULT_BUILD_LOG_TIMESTAMP = none

# SONIC_USE_DOCKER_BUILDKIT - use docker buildkit for build.
# If set to y SONiC build system will set environment variable DOCKER_BUILDKIT=1
# to enable docker buildkit.
# This options will speed up docker image build time.
# NOTE: SONIC_USE_DOCKER_BUILDKIT will produce larger installable SONiC image
# because of a docker bug (more details: https://github.com/moby/moby/issues/38903)
# SONIC_USE_DOCKER_BUILDKIT = y

# SONIC_CONFIG_USE_NATIVE_DOCKERD_FOR_BUILD - use native dockerd for build.
# If set to y SONiC build container will use native dockerd instead of dind for faster build.
# Special handling of the docker image file names is needed to avoid conflicts with
# other SONiC build jobs on the same server. This requires changes to the Dockerfile.j2 FROM statement
# in the dockers/ and platform/ subdirs to use a variable reference instead of an explicit image name.
# SONIC_CONFIG_USE_NATIVE_DOCKERD_FOR_BUILD = y

# SONIC_CONFIG_ENABLE_COLORS - enable colored output in build system.
# Comment next line to disable:
# SONIC_CONFIG_ENABLE_COLORS = y

# CHANGE_DEFAULT_PASSWORD - enforce default user/users to change password on 1st login
CHANGE_DEFAULT_PASSWORD ?= n

# Default value for SMARTSWITCH
SMARTSWITCH ?= 0

# DEFAULT_USERNAME - default username for installer build
DEFAULT_USERNAME = admin

# DEFAULT_PASSWORD - default password for installer build
DEFAULT_PASSWORD = YourPaSsWoRd

# ENABLE_ZTP - installs Zero Touch Provisioning support.
# ENABLE_ZTP = y

# INCLUDE_PDE - Enable platform development enviroment
# INCLUDE_PDE = y
# SHUTDOWN_BGP_ON_START - if set to y all bgp sessions will be in admin down state when
# bgp service starts.
# SHUTDOWN_BGP_ON_START = y

# ENABLE_PFCWD_ON_START - if set to y PFC Watchdog (PFCWD) will be enabled all server-facing ports
# by default for TOR switch
# ENABLE_PFCWD_ON_START = y

# INSTALL_DEBUG_TOOLS - installs debugging tools in baseline docker
# Uncomment next line to enable:
# INSTALL_DEBUG_TOOLS = y

# SONIC_USE_PDDF_FRAMEWORK - Use PDDF generic drivers and plugins
# Uncomment next line to enable:
SONIC_USE_PDDF_FRAMEWORK = y

# SONIC_ROUTING_STACK - specify the routing-stack being elected to drive SONiC's control-plane.
# Supported routing stacks on SONiC are:
# routing-stacks: frr.
SONIC_ROUTING_STACK = frr

# ENABLE_SYNCD_RPC - build docker-syncd with rpc packages for testing purposes.
# Uncomment to enable:
# ENABLE_SYNCD_RPC = y

# Enable Origanization Extensions - Specific to the deployment scenarios of the Organization
ENABLE_ORGANIZATION_EXTENSIONS = y

# Debugging option allows sonic debian packages to get built including symbols
# information. Profiling option, disables compiler optimizations (-O0) as well
# as includes symbols information. Given that 'profiling' option is a superset
# of 'debugging' one, user should only enable either one option or the other --
# if both options are enabled, the 'profiling' one will prevail.
#SONIC_DEBUGGING_ON = y
#SONIC_PROFILING_ON = y

# DEFAULT_KERNEL_PROCURE_METHOD - default method for obtaining kernel
#   build:    build kernel from source
#   download: download pre-built kernel from Azure storage.
DEFAULT_KERNEL_PROCURE_METHOD = build

# FRR user and group id values. These only take effect when SONIC_ROUTING_STACK is frr.
# Note: these values match the admin uid/gid of the host's admin account. If these values
# change and user doesn't want the frr uid/gid to potentially match a random user on the
# host, then either the appropriate account and group will need to be created on the host
# manually or changes need to be made when the image is built to create the account and
# group during installation.
FRR_USER_UID = 300
FRR_USER_GID = 300

# DPKG cache allows the .deb files to be stored in the cache path. This allows the submodules
# package to be cached and restored back if its commit hash is not modified and its dependencies are not modified.
# SONIC_DPKG_CACHE_METHOD - Default method of deb package caching
#	none    :  no caching
#	rwcache :  Use cache if exists else build the source and update the cache
#	wcache  :  Dont use the cache and just build the source and update the cache
#	rcache  :  Use cache if exists, but dont update the cache
#	cache   :  Same as rwcache
# SONIC_DPKG_CACHE_SOURCE - Stores the cache location details
SONIC_DPKG_CACHE_METHOD ?= none
SONIC_DPKG_CACHE_SOURCE ?= /var/cache/sonic/artifacts

# Default VS build memory preparation
DEFAULT_VS_PREPARE_MEM = yes

# INCLUDE_SYSTEM_GNMI - build docker-sonic-gnmi for system gnmi support
INCLUDE_SYSTEM_GNMI = y

# INCLUDE_SYSTEM_EVENTD - build docker-eventd for system eventd support
INCLUDE_SYSTEM_EVENTD = y

# INCLUDE_SYSTEM_TELEMETRY - build docker-sonic-telemetry for system telemetry support
INCLUDE_SYSTEM_TELEMETRY = n

# INCLUDE_ICCPD - build docker-iccpd for mclag support
INCLUDE_ICCPD = n

# INCLUDE_SFLOW - build docker-sflow for sFlow support
INCLUDE_SFLOW = y

# INCLUDE_MGMT_FRAMEWORK - build docker-sonic-mgmt-framework for CLI and REST server support
INCLUDE_MGMT_FRAMEWORK = y

# ENABLE_HOST_SERVICE_ON_START - enable sonic-host-server for mgmt-framework and/or
# gnmi containers to access host functionality by default
ENABLE_HOST_SERVICE_ON_START = y

# INCLUDE_RESTAPI - build docker-sonic-restapi for configuring the switch using REST APIs
INCLUDE_RESTAPI ?= n

# INCLUDE_NAT - build docker-nat for nat support
INCLUDE_NAT = y

# INCLUDE_DHCP_RELAY - build and install dhcp-relay package
INCLUDE_DHCP_RELAY = y

# INCLUDE_DHCP_SERVER - build and install dhcp-server package
INCLUDE_DHCP_SERVER ?= n

<<<<<<< HEAD
# INCLUDE_BMP - build and install sonic-bmp package
INCLUDE_BMP = y
=======
# Conditionally enable DHCP_SERVER when SMARTSWITCH is set to 1
ifeq ($(SMARTSWITCH), 1)
    INCLUDE_DHCP_SERVER = y
endif
>>>>>>> 54b137c6

# INCLUDE_P4RT - build docker-p4rt for P4RT support
INCLUDE_P4RT = n

# ENABLE_AUTO_TECH_SUPPORT - Enable the configuration for event-driven techsupport & coredump mgmt feature
ENABLE_AUTO_TECH_SUPPORT = y

# ENABLE_TRANSLIB_WRITE - Enable translib write/config operations via the gNMI interface.
# Uncomment to enable:
# ENABLE_TRANSLIB_WRITE = y

# ENABLE_NATIVE_WRITE - Enable native write/config operations via the gNMI interface.
ENABLE_NATIVE_WRITE = y

# INCLUDE_MACSEC - build docker-macsec for macsec support
INCLUDE_MACSEC = y

# INCLUDE_GBSYNCD - build docker-gbsyncd-* for gearbox support
INCLUDE_GBSYNCD ?= y

# INCLUDE_TEAMD - build docker-teamd for LAG protocol support
INCLUDE_TEAMD ?= y

# INCLUDE_ROUTER_ADVERTISER - build docker-router-advertiser for router advertisements support
INCLUDE_ROUTER_ADVERTISER ?= y

# INCLUDE_KUBERNETES - if set to y kubernetes packages are installed to be able to
# run as worker node in kubernetes cluster.
INCLUDE_KUBERNETES ?= n

KUBE_DOCKER_PROXY = http://172.16.1.1:3128/

# KUBERNETES_VERSION - Set to the required version.
# K8s_GCR_IO_PAUSE_VERSION - Version of k8s universal pause container image
# These are Used *only* when INCLUDE_KUBERNETES=y
# NOTE: As a worker node it has to run version compatible to kubernetes master.
#
KUBERNETES_VERSION = 1.22.2-00
KUBERNETES_CNI_VERSION = 0.8.7-00
KUBERNETES_CRI_TOOLS_VERSION = 1.26.0-00
K8s_GCR_IO_PAUSE_VERSION = 3.5

# INCLUDE_KUBERNETES_MASTER - if set to y kubernetes packages are installed o be able 
# to run as master node in kubernetes cluster
INCLUDE_KUBERNETES_MASTER ?= n

# MASTER_KUBERNETES_VERSION - version of k8s components
# MASTER_PAUSE_VERSION - version of pause container image
# MASTER_COREDNS_VERSION - version of coredns container image
# MASTER_ETCD_VERSION = version of etcd container image
# MASTER_CRI_DOCKERD = version of cri-dockerd container image
# MASTER_UI_METRIC_VERSION = version of k8s metrics server container image
# MASTER_UI_DASH_VERSION = version of k8s dashboard container image
# MASTER_MDM_VERSION = version of mdm container image
# MASTER_MDS_VERSION = version of mds container image
# MASTER_FLUENTD_VERSION = version of fluentd container image
MASTER_KUBERNETES_VERSION = 1.22.2-00
MASTER_KUBERNETES_CONTAINER_IMAGE_VERSION = v1.22.2
MASTER_PAUSE_VERSION = 3.5
MASTER_COREDNS_VERSION = v1.8.4
MASTER_ETCD_VERSION = 3.5.0-0
MASTER_CRI_DOCKERD = 0.3.10
MASTER_UI_METRIC_VERSION = v1.0.8
MASTER_UI_DASH_VERSION = v2.7.0
MASTER_MDM_VERSION = 2.2023.505.1124-45da18-20230505t1700
MASTER_MDS_VERSION = mariner_20230517.1
MASTER_FLUENTD_VERSION = mariner_20230517.1

# SONIC_ENABLE_IMAGE_SIGNATURE - enable image signature
# To not use the auto-generated self-signed certificate, the required files to sign the image as below:
#     SIGNING_KEY =
#     SIGNING_CERT =
#     CA_CERT =
# The relative path is build root folder.
SONIC_ENABLE_IMAGE_SIGNATURE ?= n

# Full Secure Boot feature flags.
# SECURE_UPGRADE_DEV_SIGNING_KEY - path to development signing key, used for image signing during build
# SECURE_UPGRADE_SIGNING_CERT - path to development signing certificate, used for image signing during build
# SECURE_UPGRADE_MODE - enum value for secure upgrade mode, valid options are "dev", "prod" and "no_sign"
# SECURE_UPGRADE_PROD_SIGNING_TOOL - path to a vendor signing tool for production flow.
# SECURE_UPGRADE_PROD_TOOL_ARGS - Extra arguments options for vendor to use to run his specific prod signing script
SECURE_UPGRADE_DEV_SIGNING_KEY ?= 
SECURE_UPGRADE_SIGNING_CERT ?= 
SECURE_UPGRADE_MODE = "no_sign"
SECURE_UPGRADE_PROD_SIGNING_TOOL ?=
SECURE_UPGRADE_PROD_TOOL_ARGS ?=
# PACKAGE_URL_PREFIX - the package url prefix
PACKAGE_URL_PREFIX ?= https://packages.trafficmanager.net/public/packages

# TRUSTED_GPG_URLS - the trusted gpgs, separated by comma
TRUSTED_GPG_URLS = https://packages.trafficmanager.net/debian/public_key.gpg,https://packages.microsoft.com/keys/microsoft.asc

# SONIC_VERSION_CONTROL_COMPONENTS - Valid values: none|all|components..., the components consist of one or multiple: deb,py2,py3,web,git,docker, seperated by comma
#   none  : disable the version control
#   all   : enable the version control for all components
#   deb   : debian packages
#   py2   : python2 packages
#   py3   : python3 pakcages
#   web   : web packages, downloaded by wget, curl
#   git   : git repositories, donloaded by git clone
#   docker: docker base images
SONIC_VERSION_CONTROL_COMPONENTS ?= none

ifeq ($(SONIC_VERSION_CONTROL_COMPONENTS),all)
override MIRROR_SNAPSHOT = y
endif

ifneq (,$(findstring deb,$(SONIC_VERSION_CONTROL_COMPONENTS)))
override MIRROR_SNAPSHOT = y
endif

# MIRROR_SNAPSHOT - support mirror snapshot flag
MIRROR_SNAPSHOT ?= n

# SONIC_VERSION_CACHE allows the .deb,.py, wget, git, docker and go files to be stored in the cache path. This allows the submodules to
# cache standard installation package and restored back to avoid the package download every time.
# SONIC_VERSION_CACHE - Method of deb package caching
#	none    :  no caching
#	cache   :  Use cache if exists else build the source and update the cache
# SONIC_VERSION_CACHE_SOURCE - Defines the version cache location details
SONIC_VERSION_CACHE_METHOD ?= none
SONIC_VERSION_CACHE_SOURCE ?= $(SONIC_DPKG_CACHE_SOURCE)/vcache

# SONiC docker registry
#
# Set the env variable ENABLE_DOCKER_BASE_PULL = y to enable pulling sonic-slave docker from registry
REGISTRY_PORT ?= 443
REGISTRY_SERVER ?= sonicdev-microsoft.azurecr.io
REGISTRY_SERVER_PATH ?=

# BUILD_MULTIASIC_KVM - if set to y multi-asic KVM images will be generated.
BUILD_MULTIASIC_KVM = n

# INCLUDE_MUX - build docker-mux for dual ToR (Gemini)
INCLUDE_MUX = y

# ENABLE_ASAN - enable address sanitizer
ENABLE_ASAN ?= n

# reset default container registry from dockerhub to other
DEFAULT_CONTAINER_REGISTRY ?=

# INCLUDE_BOOTCHART - install systemd-bootchart
INCLUDE_BOOTCHART = y

# ENABLE_BOOTCHART - whether to enable systemd-bootchart on boot
ENABLE_BOOTCHART = n

# INCLUDE_FIPS - support FIPS feature, only for amd64 or arm64, armhf not supported yet
# ENABLE_FIPS - support FIPS flag, if enabled, no additional config requred for the image to support FIPS
INCLUDE_FIPS ?= y
ENABLE_FIPS ?= n

# SONIC_SLAVE_DOCKER_DRIVER - set the sonic slave docker storage driver
SONIC_SLAVE_DOCKER_DRIVER ?= overlay2

# SONIC_OS_VERSION - sonic os version
SONIC_OS_VERSION ?= 12

# PIP timeout for http connection
PIP_HTTP_TIMEOUT ?= 60

# BUILD_REDUCE_IMAGE_SIZE - reduce the image size as much as possbible
BUILD_REDUCE_IMAGE_SIZE = n

# SONIC_PTF_ENV_PY_VER - SONiC PTF test Python version. Set to 'mixed' to build the 
# image with both Python 2 and 3. Set to 'py3' to build a Python 3 only image
SONIC_PTF_ENV_PY_VER = mixed

# Add timeout on some process which may hangs
BUILD_PROCESS_TIMEOUT ?= 0<|MERGE_RESOLUTION|>--- conflicted
+++ resolved
@@ -155,15 +155,13 @@
 # INCLUDE_DHCP_SERVER - build and install dhcp-server package
 INCLUDE_DHCP_SERVER ?= n
 
-<<<<<<< HEAD
-# INCLUDE_BMP - build and install sonic-bmp package
-INCLUDE_BMP = y
-=======
 # Conditionally enable DHCP_SERVER when SMARTSWITCH is set to 1
 ifeq ($(SMARTSWITCH), 1)
     INCLUDE_DHCP_SERVER = y
 endif
->>>>>>> 54b137c6
+
+# INCLUDE_BMP - build and install sonic-bmp package
+INCLUDE_BMP = y
 
 # INCLUDE_P4RT - build docker-p4rt for P4RT support
 INCLUDE_P4RT = n
